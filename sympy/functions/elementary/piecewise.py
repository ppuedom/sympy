--- conflicted
+++ resolved
@@ -408,13 +408,8 @@
 
         if holes and default is not None:
             int_expr.extend(holes)
-<<<<<<< HEAD
-            if targetcond is true:
-                return [(h[0], h[1]) for h in holes]
-=======
-            if targetcond is True:
+            if targetcond == True:
                 return [(h[0], h[1], None) for h in holes]
->>>>>>> 14702a7b
         elif holes and default is None:
             raise ValueError("Called interval evaluation over piecewise "
                              "function on undefined intervals %s" %
