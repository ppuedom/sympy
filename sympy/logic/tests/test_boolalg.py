from sympy.logic.boolalg import to_cnf, eliminate_implications, distribute_and_over_or, \
    compile_rule, conjuncts, disjuncts, to_int_repr, fuzzy_not, Boolean, is_cnf
from sympy import symbols, And, Or, Xor, Not, Nand, Nor, Implies, Equivalent, ITE
from sympy.utilities.pytest import raises, XFAIL

def test_overloading():
    """Test that |, & are overloaded as expected"""
    A, B, C = map(Boolean, symbols('A,B,C'))

    assert A & B == And(A, B)
    assert A | B == Or(A, B)
    assert (A & B) | C == Or(And(A, B), C)
    assert A >> B == Implies(A, B)
    assert A << B == Implies(B, A)
    assert ~A == Not(A)
    assert A ^ B == Xor(A, B)

def test_And():
    A, B, C = map(Boolean, symbols('A,B,C'))

    assert And() == True
    assert And(A) == A
    assert And(True) == True
    assert And(False) == False
    assert And(True,  True ) == True
    assert And(True,  False) == False
    assert And(False, False) == False
    assert And(True,  A) == A
    assert And(False, A) == False
    assert And(True, True, True) == True
    assert And(True, True , A) == A
    assert And(True, False, A) == False

def test_Or():
    A, B, C = map(Boolean, symbols('A,B,C'))

    assert Or() == False
    assert Or(A) == A
    assert Or(True) == True
    assert Or(False) == False
    assert Or(True,  True ) == True
    assert Or(True,  False) == True
    assert Or(False, False) == False
    assert Or(True, A) == True
    assert Or(False, A) == A
    assert Or(True, False, False) == True
    assert Or(True, False, A) == True
    assert Or(False, False, A) == A

def test_Xor():
    A, B, C = map(Boolean, symbols('A,B,C'))

    assert Xor() == False
    assert Xor(A) == A
    assert Xor(True) == True
    assert Xor(False) == False
    assert Xor(True,  True ) == False
    assert Xor(True,  False) == True
    assert Xor(False, False) == False
    assert Xor(True, A) == ~A
    assert Xor(False, A) == A
    assert Xor(True, False, False) == True
    assert Xor(True, False, A) == ~A
    assert Xor(False, False, A) == A

def test_Not():
    assert Not(True) == False
    assert Not(False) == True
    assert Not(True, True ) == [False, False]
    assert Not(True, False) == [False, True ]
    assert Not(False,False) == [True,  True ]

def test_Nand():
    A, B, C = map(Boolean, symbols('A,B,C'))

    assert Nand() == False
    assert Nand(A) == ~A
    assert Nand(True) == False
    assert Nand(False) == True
    assert Nand(True,  True ) == False
    assert Nand(True,  False) == True
    assert Nand(False, False) == True
    assert Nand(True,  A) == ~A
    assert Nand(False, A) == True
    assert Nand(True, True, True) == False
    assert Nand(True, True , A) == ~A
    assert Nand(True, False, A) == True

def test_Nor():
    A, B, C = map(Boolean, symbols('A,B,C'))

    assert Nor() == True
    assert Nor(A) == ~A
    assert Nor(True) == False
    assert Nor(False) == True
    assert Nor(True,  True ) == False
    assert Nor(True,  False) == False
    assert Nor(False, False) == True
    assert Nor(True,  A) == False
    assert Nor(False, A) == ~A
    assert Nor(True, True, True) == False
    assert Nor(True, True , A) == False
    assert Nor(True, False, A) == False

def test_Implies():
    A, B, C = map(Boolean, symbols('A,B,C'))

    raises(ValueError, "Implies(A,B,C)")
    assert Implies(True, True) == True
    assert Implies(True, False) == False
    assert Implies(False, True) == True
    assert Implies(False, False) == True
    assert A >> B == B << A

def test_Equivalent():
    A, B, C = map(Boolean, symbols('A,B,C'))

    assert Equivalent(A, B) == Equivalent(B, A) == Equivalent(A, B, A)
    assert Equivalent() == True
    assert Equivalent(A, A) == Equivalent(A) == True
    assert Equivalent(True, True) == Equivalent(False, False) == True
    assert Equivalent(True, False) == Equivalent(False, True) == False
    assert Equivalent(A, True) == A
    assert Equivalent(A, False) == Not(A)
    assert Equivalent(A, B, True) == A & B
    assert Equivalent(A, B, False) == ~A & ~B

def test_bool_symbol():
    """Test that mixing symbols with boolean values
    works as expected"""
    A, B, C = map(Boolean, symbols('A,B,C'))

    assert And(A, True)  == A
    assert And(A, True, True) == A
    assert And(A, False) == False
    assert And(A, True, False) == False
    assert Or(A, True)   == True
    assert Or(A, False)  == A

def test_subs():
    A, B, C = map(Boolean, symbols('A,B,C'))

    assert (A & B).subs(A, True) == B
    assert (A & B).subs(A, False) == False
    assert (A & B).subs(B, True) == A
    assert (A & B).subs(B, False) == False
    assert (A & B).subs({A: True, B:True}) == True
    assert (A | B).subs(A, True) == True
    assert (A | B).subs(A, False) == B
    assert (A | B).subs(B, True) == True
    assert (A | B).subs(B, False) == A
    assert (A | B).subs({A: True, B:True}) == True

"""
we test for axioms of boolean algebra
see http://en.wikipedia.org/wiki/Boolean_algebra_(structure)
"""

def test_commutative():
<<<<<<< HEAD
    """Test for commutativity of And and Or"""
=======
    """Test for commutivity of And and Or"""
>>>>>>> c9470ac4
    A, B = map(Boolean, symbols('A,B'))

    assert A & B == B & A
    assert A | B == B | A

def test_and_associativity():
    """Test for associativity of And"""
    A, B, C = map(Boolean, symbols('A,B,C'))

    assert (A & B) & C == A & (B & C)

def test_or_assicativity():
    A, B, C = map(Boolean, symbols('A,B,C'))

    assert ((A | B) | C) == (A | (B | C))

def test_double_negation():
    a = Boolean()
    assert ~(~a) == a

def test_De_Morgan():
    A, B, C = map(Boolean, symbols('A,B,C'))

    assert ~(A & B) == (~A) | (~B)
    assert ~(A | B) == (~A) & (~B)
    assert ~(A | B | C) == ~A & ~B  & ~C

# test methods
def test_eliminate_implications():
    A, B, C = map(Boolean, symbols('A,B,C'))

    assert eliminate_implications(Implies(A, B, evaluate=False)) == (~A) | B
    assert eliminate_implications(A >> (C >>Not(B))) == Or(Or(Not(B), Not(C)), Not(A))

def test_conjuncts():
    A, B, C = map(Boolean, symbols('A,B,C'))
<<<<<<< HEAD

    assert set(conjuncts(A & B & C)) == set([A, B, C])
    assert set(conjuncts((A | B) & C)) == set([A | B, C])
    assert conjuncts(A) == [A]
    assert conjuncts(True) == [True]
    assert conjuncts(False) == [False]

def test_disjuncts():
    A, B, C = map(Boolean, symbols('A,B,C'))

    assert set(disjuncts(A | B | C)) == set([A, B, C])
    assert disjuncts((A | B) & C) == [(A | B) & C]
    assert disjuncts(A) == [A]
    assert disjuncts(True) == [True]
    assert disjuncts(False) == [False]
=======
    assert conjuncts(A & B & C) == set([A, B, C])
    assert conjuncts((A | B) & C) == set([A | B, C])
    assert conjuncts(A) == set([A])
    assert conjuncts(True) == set([True])
    assert conjuncts(False) == set([False])

def test_disjuncts():
    A, B, C = map(Boolean, symbols('A,B,C'))
    assert disjuncts(A | B | C) == set([A, B, C])
    assert disjuncts((A | B) & C) == set([(A | B) & C])
    assert disjuncts(A) == set([A])
    assert disjuncts(True) == set([True])
    assert disjuncts(False) == set([False])
>>>>>>> c9470ac4

def test_distribute():
    A, B, C = map(Boolean, symbols('A,B,C'))

    assert distribute_and_over_or(Or(And(A, B), C)) == And(Or(A, C), Or(B, C))

def test_to_cnf():
    A, B, C = map(Boolean, symbols('A,B,C'))

    assert to_cnf(~(B | C)) == And(Not(B), Not(C))
    assert to_cnf((A & B) | C) == And(Or(A, C), Or(B, C))
    assert to_cnf(A >> B) == (~A) | B
    assert to_cnf(A >> (B & C)) == (~A | B) & (~A | C)

    assert to_cnf(Equivalent(A, B)) == And(Or(A, Not(B)), Or(B, Not(A)))
    assert to_cnf(Equivalent(A, B & C)) == (~A | B) & (~A | C) & (~B | ~C | A)
    assert to_cnf(Equivalent(A, B | C)) == \
    And(Or(Not(B), A), Or(Not(C), A), Or(B, C, Not(A)))

def test_compile_rule():
    from sympy import sympify
    assert compile_rule("A & B") == sympify("A & B")

def test_to_int_repr():
    x, y, z = map(Boolean, symbols('x,y,z'))

    def sorted_recursive(arg):
        try:
            return sorted(sorted_recursive(x) for x in arg)
        except TypeError:   #arg is not a sequence
            return arg

    assert sorted_recursive(to_int_repr([x | y, z | x], [x, y, z])) == \
                                            sorted_recursive([[1, 2], [1, 3]])
    assert sorted_recursive(to_int_repr([x | y, z | ~x], [x, y, z])) == \
                                            sorted_recursive([[1, 2], [3, -1]])

<<<<<<< HEAD
def test_fuzzy_not():
    assert fuzzy_not(False) == True
    assert fuzzy_not(True) == False
    assert fuzzy_not(None) == None
=======
def test_is_cnf():
    x, y, z = symbols('x,y,z')
    assert is_cnf(x | y | z) == True
    assert is_cnf(x & y & z) == True
    assert is_cnf((x | y) & z) == True
    assert is_cnf((x & y) | z) == False

def test_ITE():
    A, B, C = map(Boolean, symbols('A,B,C'))
    assert ITE(True, False, True) == False
    assert ITE(True, True, False) == True
    assert ITE(False, True, False) == False
    assert ITE(False, False, True) == True

    A = True
    assert ITE(A, B, C) == B
    A = False
    assert ITE(A, B, C) == C
    B = True
    assert ITE(And(A, B), B, C) == C
    assert ITE(Or(A, False), And(B, True), False) == False
>>>>>>> c9470ac4
<|MERGE_RESOLUTION|>--- conflicted
+++ resolved
@@ -157,11 +157,7 @@
 """
 
 def test_commutative():
-<<<<<<< HEAD
-    """Test for commutativity of And and Or"""
-=======
     """Test for commutivity of And and Or"""
->>>>>>> c9470ac4
     A, B = map(Boolean, symbols('A,B'))
 
     assert A & B == B & A
@@ -198,23 +194,6 @@
 
 def test_conjuncts():
     A, B, C = map(Boolean, symbols('A,B,C'))
-<<<<<<< HEAD
-
-    assert set(conjuncts(A & B & C)) == set([A, B, C])
-    assert set(conjuncts((A | B) & C)) == set([A | B, C])
-    assert conjuncts(A) == [A]
-    assert conjuncts(True) == [True]
-    assert conjuncts(False) == [False]
-
-def test_disjuncts():
-    A, B, C = map(Boolean, symbols('A,B,C'))
-
-    assert set(disjuncts(A | B | C)) == set([A, B, C])
-    assert disjuncts((A | B) & C) == [(A | B) & C]
-    assert disjuncts(A) == [A]
-    assert disjuncts(True) == [True]
-    assert disjuncts(False) == [False]
-=======
     assert conjuncts(A & B & C) == set([A, B, C])
     assert conjuncts((A | B) & C) == set([A | B, C])
     assert conjuncts(A) == set([A])
@@ -228,7 +207,6 @@
     assert disjuncts(A) == set([A])
     assert disjuncts(True) == set([True])
     assert disjuncts(False) == set([False])
->>>>>>> c9470ac4
 
 def test_distribute():
     A, B, C = map(Boolean, symbols('A,B,C'))
@@ -266,12 +244,6 @@
     assert sorted_recursive(to_int_repr([x | y, z | ~x], [x, y, z])) == \
                                             sorted_recursive([[1, 2], [3, -1]])
 
-<<<<<<< HEAD
-def test_fuzzy_not():
-    assert fuzzy_not(False) == True
-    assert fuzzy_not(True) == False
-    assert fuzzy_not(None) == None
-=======
 def test_is_cnf():
     x, y, z = symbols('x,y,z')
     assert is_cnf(x | y | z) == True
@@ -292,5 +264,4 @@
     assert ITE(A, B, C) == C
     B = True
     assert ITE(And(A, B), B, C) == C
-    assert ITE(Or(A, False), And(B, True), False) == False
->>>>>>> c9470ac4
+    assert ITE(Or(A, False), And(B, True), False) == False